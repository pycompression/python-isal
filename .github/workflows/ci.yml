name: Continous integration

on:
  pull_request:
  push:
    branches:
      - develop
      - main
    tags:
      - "*"


jobs:
  lint:
    runs-on: ubuntu-20.04
    steps:
      - uses: actions/checkout@v2.3.4
        with:
          submodules: recursive
      - name: Set up Python 3.6
        uses: actions/setup-python@v2.2.1
        with:
          python-version: 3.6
      - name: Install tox
        run: pip install tox
      - name: Lint
        run: tox -e lint
  docs:
    needs: lint
    runs-on: ubuntu-20.04
    steps:
      - uses: actions/checkout@v2.3.4
        with:
          submodules: recursive
      - name: Set up Python 3.6
        uses: actions/setup-python@v2.2.1
        with:
          python-version: 3.6
      - name: Install isal
        run: sudo apt-get install libisal-dev
      - name: Install tox and upgrade setuptools and pip
        run: pip install --upgrade tox setuptools pip
      - name: Build docs
        run: tox -e docs
        env:
          PYTHON_ISAL_LINK_DYNAMIC: True
  mypy:
    needs: lint
    runs-on: ubuntu-20.04
    steps:
      - uses: actions/checkout@v2.3.4
        with:
          submodules: recursive
      - name: Set up Python 3.6
        uses: actions/setup-python@v2.2.1
        with:
          python-version: 3.6
      - name: Install isal
        run: sudo apt-get install libisal-dev
      - name: Install tox and upgrade setuptools and pip
        run: pip install --upgrade tox setuptools pip
      - name: Mypy checks
        run: tox -e mypy
        env:
          PYTHON_ISAL_LINK_DYNAMIC: True
  twine_check:
    needs: lint
    runs-on: ${{ matrix.os }}
    strategy:
      matrix:
        python-version:
          - 3.6
        os: ["ubuntu-latest" ]
    steps:
      - uses: actions/checkout@v2.3.4
        with:
         submodules: recursive
      - name: Set up Python ${{ matrix.python-version }}
        uses: actions/setup-python@v2.2.1
        with:
          python-version: ${{ matrix.python-version }}
      - name: Install build dependencies (Linux)  # Yasm in pypa/manylinux images.
        run: sudo apt install yasm
        if: runner.os == 'Linux'
      - name: Install build dependencies (Macos)
        run: brew install yasm automake autoconf
        if: runner.os == 'macOS'
      - name: Install twine, cython wheel and upgrade setuptools
        run: pip install --upgrade twine cython wheel setuptools
      - name: create dists
        run: python setup.py sdist bdist_wheel
      - name: check dists
        run: twine check dist/*

  test-static:
    needs: lint
    runs-on: ${{ matrix.os }}
    strategy:
      matrix:
        python-version:
          - 3.6
          - 3.7
          - 3.8
          - 3.9
        os: ["ubuntu-latest"]
        include:
          - os: "macos-latest"
            python-version: 3.8
    steps:
      - uses: actions/checkout@v2.3.4
        with:
          submodules: recursive
      - name: Set up Python ${{ matrix.python-version }}
        uses: actions/setup-python@v2.2.1
        with:
          python-version: ${{ matrix.python-version }}
      - name: Install tox and upgrade setuptools
        run: pip install --upgrade tox setuptools
      - name: Install build dependencies (Linux)  # Yasm in pypa/manylinux images.
        run: sudo apt install yasm
        if: runner.os == 'Linux'
      - name: Install build dependencies (Macos)
        run: brew install yasm automake autoconf
        if: runner.os == 'macOS'
<<<<<<< HEAD
=======
      - name: Install build dependencies (Windows)
        run: choco install yasm visualstudio2019-workload-universalbuildtools
        if: runner.os == 'Windows'
>>>>>>> da6e4476
      - name: Run tests
        run: tox -e py3
      - name: Upload coverage report
        uses: codecov/codecov-action@v1

  test-dynamic:
    runs-on: ${{ matrix.os }}
    needs: lint
    strategy:
      matrix:
        python-version:
          - 3.6
        os: ["ubuntu-20.04"]
    steps:
      - uses: actions/checkout@v2.3.4
        with:
          submodules: recursive
      - name: Set up Python ${{ matrix.python-version }}
        uses: actions/setup-python@v2.2.1
        with:
          python-version: ${{ matrix.python-version }}
      - name: Install isal
        run: sudo apt-get install libisal-dev
      - name: Install tox and upgrade setuptools and pip
        run: pip install --upgrade tox setuptools pip
      - name: Run tests (dynamic link)
        run: tox -e py3
        env:
          PYTHON_ISAL_LINK_DYNAMIC: True

  deploy:
    if: github.event_name == 'push' && startsWith(github.ref, 'refs/tags')
    runs-on: ${{ matrix.os }}
    needs: [lint, docs, test-static, test-dynamic, twine_check]
    strategy:
      matrix:
        os: [ "macos-latest", "ubuntu-latest" ]
    steps:
      - uses: actions/checkout@v2.3.4
        with:
          submodules: recursive
      - uses: actions/setup-python@v2
        name: Install Python
      - name: Install cibuildwheel twine
        run: python -m pip install cibuildwheel twine
      - name: Install build dependencies (Macos)
        run: brew install yasm automake autoconf
        if: runner.os == 'macOS'
      - name: Build wheels
        run: cibuildwheel --output-dir dist
        env:
          CIBW_BUILD: "cp3{6,7,8,9}-*"
          CIBW_SKIP: "*-win32 *-manylinux_i686"  # Skip 32 bit.
          CIBW_MANYLINUX_X86_64_IMAGE: "manylinux2014"
          # Below command fails when data is not correctly statically linked
          # Full tests not needed: these are done prior to building.
          CIBW_TEST_COMMAND: "python -c 'from isal import isal_zlib, igzip; isal_zlib.adler32(b\"bla\")'"
      - name: Build sdist
        if: "runner.os == 'Linux'"
        run: python setup.py sdist
      - name: Publish package to TestPyPI
        # pypa/gh-action-pypi-publish@master does not work on OSX
        # Alpha, Beta and dev releases contain a - in the tag.
        if: contains(github.ref, '-') && startsWith(github.ref, 'refs/tags')
        run: twine upload --repository-url https://test.pypi.org/legacy/ dist/*
        env:
          TWINE_USERNAME: __token__
          TWINE_PASSWORD: ${{ secrets.TEST_PYPI_API_TOKEN }}
      - name: Publish package to PyPI
        if: "!contains(github.ref, '-') && startsWith(github.ref, 'refs/tags')"
        run: twine upload dist/*
        env:
          TWINE_USERNAME: __token__
          TWINE_PASSWORD: ${{ secrets.PYPI_API_TOKEN }}<|MERGE_RESOLUTION|>--- conflicted
+++ resolved
@@ -6,8 +6,6 @@
     branches:
       - develop
       - main
-    tags:
-      - "*"
 
 
 jobs:
@@ -44,54 +42,6 @@
         run: tox -e docs
         env:
           PYTHON_ISAL_LINK_DYNAMIC: True
-  mypy:
-    needs: lint
-    runs-on: ubuntu-20.04
-    steps:
-      - uses: actions/checkout@v2.3.4
-        with:
-          submodules: recursive
-      - name: Set up Python 3.6
-        uses: actions/setup-python@v2.2.1
-        with:
-          python-version: 3.6
-      - name: Install isal
-        run: sudo apt-get install libisal-dev
-      - name: Install tox and upgrade setuptools and pip
-        run: pip install --upgrade tox setuptools pip
-      - name: Mypy checks
-        run: tox -e mypy
-        env:
-          PYTHON_ISAL_LINK_DYNAMIC: True
-  twine_check:
-    needs: lint
-    runs-on: ${{ matrix.os }}
-    strategy:
-      matrix:
-        python-version:
-          - 3.6
-        os: ["ubuntu-latest" ]
-    steps:
-      - uses: actions/checkout@v2.3.4
-        with:
-         submodules: recursive
-      - name: Set up Python ${{ matrix.python-version }}
-        uses: actions/setup-python@v2.2.1
-        with:
-          python-version: ${{ matrix.python-version }}
-      - name: Install build dependencies (Linux)  # Yasm in pypa/manylinux images.
-        run: sudo apt install yasm
-        if: runner.os == 'Linux'
-      - name: Install build dependencies (Macos)
-        run: brew install yasm automake autoconf
-        if: runner.os == 'macOS'
-      - name: Install twine, cython wheel and upgrade setuptools
-        run: pip install --upgrade twine cython wheel setuptools
-      - name: create dists
-        run: python setup.py sdist bdist_wheel
-      - name: check dists
-        run: twine check dist/*
-
   test-static:
     needs: lint
     runs-on: ${{ matrix.os }}
@@ -102,10 +52,7 @@
           - 3.7
           - 3.8
           - 3.9
-        os: ["ubuntu-latest"]
-        include:
-          - os: "macos-latest"
-            python-version: 3.8
+        os: ["macos-latest", "ubuntu-latest", "windows-latest"]
     steps:
       - uses: actions/checkout@v2.3.4
         with:
@@ -122,12 +69,9 @@
       - name: Install build dependencies (Macos)
         run: brew install yasm automake autoconf
         if: runner.os == 'macOS'
-<<<<<<< HEAD
-=======
       - name: Install build dependencies (Windows)
         run: choco install yasm visualstudio2019-workload-universalbuildtools
         if: runner.os == 'Windows'
->>>>>>> da6e4476
       - name: Run tests
         run: tox -e py3
       - name: Upload coverage report
@@ -140,6 +84,9 @@
       matrix:
         python-version:
           - 3.6
+          - 3.7
+          - 3.8
+          - 3.9
         os: ["ubuntu-20.04"]
     steps:
       - uses: actions/checkout@v2.3.4
@@ -153,52 +100,8 @@
         run: sudo apt-get install libisal-dev
       - name: Install tox and upgrade setuptools and pip
         run: pip install --upgrade tox setuptools pip
+
       - name: Run tests (dynamic link)
         run: tox -e py3
         env:
-          PYTHON_ISAL_LINK_DYNAMIC: True
-
-  deploy:
-    if: github.event_name == 'push' && startsWith(github.ref, 'refs/tags')
-    runs-on: ${{ matrix.os }}
-    needs: [lint, docs, test-static, test-dynamic, twine_check]
-    strategy:
-      matrix:
-        os: [ "macos-latest", "ubuntu-latest" ]
-    steps:
-      - uses: actions/checkout@v2.3.4
-        with:
-          submodules: recursive
-      - uses: actions/setup-python@v2
-        name: Install Python
-      - name: Install cibuildwheel twine
-        run: python -m pip install cibuildwheel twine
-      - name: Install build dependencies (Macos)
-        run: brew install yasm automake autoconf
-        if: runner.os == 'macOS'
-      - name: Build wheels
-        run: cibuildwheel --output-dir dist
-        env:
-          CIBW_BUILD: "cp3{6,7,8,9}-*"
-          CIBW_SKIP: "*-win32 *-manylinux_i686"  # Skip 32 bit.
-          CIBW_MANYLINUX_X86_64_IMAGE: "manylinux2014"
-          # Below command fails when data is not correctly statically linked
-          # Full tests not needed: these are done prior to building.
-          CIBW_TEST_COMMAND: "python -c 'from isal import isal_zlib, igzip; isal_zlib.adler32(b\"bla\")'"
-      - name: Build sdist
-        if: "runner.os == 'Linux'"
-        run: python setup.py sdist
-      - name: Publish package to TestPyPI
-        # pypa/gh-action-pypi-publish@master does not work on OSX
-        # Alpha, Beta and dev releases contain a - in the tag.
-        if: contains(github.ref, '-') && startsWith(github.ref, 'refs/tags')
-        run: twine upload --repository-url https://test.pypi.org/legacy/ dist/*
-        env:
-          TWINE_USERNAME: __token__
-          TWINE_PASSWORD: ${{ secrets.TEST_PYPI_API_TOKEN }}
-      - name: Publish package to PyPI
-        if: "!contains(github.ref, '-') && startsWith(github.ref, 'refs/tags')"
-        run: twine upload dist/*
-        env:
-          TWINE_USERNAME: __token__
-          TWINE_PASSWORD: ${{ secrets.PYPI_API_TOKEN }}+          PYTHON_ISAL_LINK_DYNAMIC: True