--- conflicted
+++ resolved
@@ -44,8 +44,6 @@
         run: tox -e docs
         env:
           PYTHON_ISAL_LINK_DYNAMIC: True
-<<<<<<< HEAD
-=======
   mypy:
     needs: lint
     runs-on: ubuntu-20.04
@@ -94,7 +92,6 @@
       - name: check dists
         run: twine check dist/*
 
->>>>>>> 76726d87
   test-static:
     needs: lint
     runs-on: ${{ matrix.os }}
@@ -105,14 +102,10 @@
           - 3.7
           - 3.8
           - 3.9
-<<<<<<< HEAD
-        os: ["macos-latest", "ubuntu-latest", "windows-latest"]
-=======
         os: ["ubuntu-latest"]
         include:
           - os: "macos-latest"
             python-version: 3.8
->>>>>>> 76726d87
     steps:
       - uses: actions/checkout@v2.3.4
         with:
@@ -129,12 +122,6 @@
       - name: Install build dependencies (Macos)
         run: brew install yasm automake autoconf
         if: runner.os == 'macOS'
-<<<<<<< HEAD
-      - name: Install build dependencies (Windows)
-        run: choco install yasm
-        if: runner.os == 'Windows'
-=======
->>>>>>> 76726d87
       - name: Run tests
         run: tox -e py3
       - name: Upload coverage report
@@ -147,12 +134,6 @@
       matrix:
         python-version:
           - 3.6
-<<<<<<< HEAD
-          - 3.7
-          - 3.8
-          - 3.9
-=======
->>>>>>> 76726d87
         os: ["ubuntu-20.04"]
     steps:
       - uses: actions/checkout@v2.3.4
@@ -166,13 +147,6 @@
         run: sudo apt-get install libisal-dev
       - name: Install tox and upgrade setuptools and pip
         run: pip install --upgrade tox setuptools pip
-<<<<<<< HEAD
-
-      - name: Run tests (dynamic link)
-        run: tox -e py3
-        env:
-          PYTHON_ISAL_LINK_DYNAMIC: True
-=======
       - name: Run tests (dynamic link)
         run: tox -e py3
         env:
@@ -221,5 +195,4 @@
         run: twine upload dist/*
         env:
           TWINE_USERNAME: __token__
-          TWINE_PASSWORD: ${{ secrets.PYPI_API_TOKEN }}
->>>>>>> 76726d87
+          TWINE_PASSWORD: ${{ secrets.PYPI_API_TOKEN }}